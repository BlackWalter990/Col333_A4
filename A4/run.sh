--- conflicted
+++ resolved
@@ -26,11 +26,7 @@
 
 # Run the Python script
 echo "Running EM algorithm to learn Bayesian Network parameters..."
-<<<<<<< HEAD
-python3 solve_parth.py "$BIF_FILE" "$DATA_FILE"
-=======
-python3 solve_z.py "$BIF_FILE" "$DATA_FILE"
->>>>>>> 47b60fef
+python3 solve.py "$BIF_FILE" "$DATA_FILE"
 
 # Check if output file was created
 if [ -f "solved_hailfinder.bif" ]; then
